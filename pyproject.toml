--- conflicted
+++ resolved
@@ -51,12 +51,7 @@
 dev = [
   "build>=1.2.2",
   "mypy>=1.15.0",
-<<<<<<< HEAD
-  "setuptools>=59.0.1",  # Ensure compatibility with the environment
-  "setuptools_scm[toml]>=8.3.1"
-=======
   "setuptools>=68.0.0",
->>>>>>> 00174318
 ]
 
 [tool.setuptools]
