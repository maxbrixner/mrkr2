# Virtual environment
.venv

# Secrets
.env

# Python caches
__pycache__
.mypy_cache

# SQLite database
*.db
*.sqlite3

# Compiled JavaScript files
<<<<<<< HEAD
#frontend/static/js/*.js
=======
frontend/static/js/
>>>>>>> 836e803c

# Demo project creation
#demo.py
#demo

# Build artifacts
build/
dist/
mrkr.egg-info/
mrkr/_version.py<|MERGE_RESOLUTION|>--- conflicted
+++ resolved
@@ -13,11 +13,7 @@
 *.sqlite3
 
 # Compiled JavaScript files
-<<<<<<< HEAD
-#frontend/static/js/*.js
-=======
 frontend/static/js/
->>>>>>> 836e803c
 
 # Demo project creation
 #demo.py
