--- conflicted
+++ resolved
@@ -4,12 +4,8 @@
 
 # ---------------------------------------------------------------------------- #
 
-<<<<<<< HEAD
-with sdk.MrkrClient(url="https://posit-dev.srv.allianz/mrkr2", log_level="DEBUG") as client:
-=======
 
 with sdk.MrkrClient(log_level="DEBUG") as client:
->>>>>>> 836e803c
 
     # create demo project
     project_id = client.create_project(
